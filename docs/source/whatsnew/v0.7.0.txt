.. _whatsnew_070:

v0.7.0 (Xxxxxxx YY, 20ZZ)
---------------------------


Highlights include:


.. contents:: What's new in v0.7.0
    :local:
    :backlinks: none

.. _whatsnew_070.enhancements:

Enhancements
~~~~~~~~~~~~

.. _whatsnew_070.api_breaking:

Backwards incompatible API changes
~~~~~~~~~~~~~~~~~~~~~~~~~~~~~~~~~~

.. _whatsnew_070.bug_fixes:

Bug Fixes
~~~~~~~~~

- Added support for passing the API KEY to QuandlReader either directly or by
  setting the environmental variable QUANDL_API_KEY (:issue:`485`).
<<<<<<< HEAD
- Added back support for Yahoo! price data
=======
- Handle Morningstar index volume data properly (:issue:`486`).
>>>>>>> 9acc0d04
<|MERGE_RESOLUTION|>--- conflicted
+++ resolved
@@ -28,8 +28,5 @@
 
 - Added support for passing the API KEY to QuandlReader either directly or by
   setting the environmental variable QUANDL_API_KEY (:issue:`485`).
-<<<<<<< HEAD
 - Added back support for Yahoo! price data
-=======
-- Handle Morningstar index volume data properly (:issue:`486`).
->>>>>>> 9acc0d04
+- Handle Morningstar index volume data properly (:issue:`486`).