.. _whatsnew_070:

v0.7.0 (Xxxxxxx YY, 20ZZ)
---------------------------


Highlights include:


.. contents:: What's new in v0.7.0
    :local:
    :backlinks: none

.. _whatsnew_070.enhancements:

Enhancements
~~~~~~~~~~~~

.. _whatsnew_070.api_breaking:

Backwards incompatible API changes
~~~~~~~~~~~~~~~~~~~~~~~~~~~~~~~~~~

.. _whatsnew_070.bug_fixes:

Bug Fixes
~~~~~~~~~

- Added support for passing the API KEY to QuandlReader either directly or by
  setting the environmental variable QUANDL_API_KEY (:issue:`485`).
- Added back support for Yahoo! price data
- Handle Morningstar index volume data properly (:issue:`486`).
<<<<<<< HEAD
- Added support for optionally passing a custom base_url to the EnigmaReader.
=======
- Fixed Morningstar 'retry' incrementation (:issue:`513`)
- Updated Google Daily Price API to functional url (:issue:`502`)
>>>>>>> 3398e417
<|MERGE_RESOLUTION|>--- conflicted
+++ resolved
@@ -30,9 +30,6 @@
   setting the environmental variable QUANDL_API_KEY (:issue:`485`).
 - Added back support for Yahoo! price data
 - Handle Morningstar index volume data properly (:issue:`486`).
-<<<<<<< HEAD
-- Added support for optionally passing a custom base_url to the EnigmaReader.
-=======
+- Added support for optionally passing a custom base_url to the EnigmaReader  (:issue:`499`).
 - Fixed Morningstar 'retry' incrementation (:issue:`513`)
-- Updated Google Daily Price API to functional url (:issue:`502`)
->>>>>>> 3398e417
+- Updated Google Daily Price API to functional url (:issue:`502`)