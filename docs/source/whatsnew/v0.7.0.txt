.. _whatsnew_070:

v0.7.0 (Xxxxxxx YY, 20ZZ)
---------------------------

.. warning::

  Google finance and Morningstar for historical price data have been immediately deprecated.


Highlights include:

- Immediate deprecation of Google finance and Morningstar for historical price data, as these API endpoints are no longer supported by their respective providers. Alternate methods are welcome via pull requests, as PDR would like to restore these features.
- Removal of EDGAR, which was deprecated in v0.6.0.

.. contents:: What's new in v0.7.0
    :local:
    :backlinks: none

.. _whatsnew_070.enhancements:

Enhancements
~~~~~~~~~~~~

- A new data connector for data provided by
  `Alpha Vantage <https://www.alphavantage.co/documentation>`__ was
  introduced to obtain Foreign Exchange (FX) data.
  (:issue:`389`)

- A new data connector for data provided by
  `Alpha Vantage <https://www.alphavantage.co/documentation>`__ was
  introduced to obtain historical time series data.
  (:issue:`389`)

  - A new data connector for data provided by
  `Alpha Vantage <https://www.alphavantage.co/documentation>`__ was
  introduced to obtain sector performance data, accessed through the
  top-level function ``get_sector_performance_av``.
  (:issue:`389`)

  - A new data connector for data provided by
  `Alpha Vantage <https://www.alphavantage.co/documentation>`__ was
  introduced to obtain real-time Batch Stock Quotes through the
  top-level function ``get_quote_av``.
  (:issue:`389`)

  - MOEX data connector now supports multiple symbols in constructor.
  (:issue:`562`)

.. _whatsnew_070.api_breaking:

Backwards incompatible API changes
~~~~~~~~~~~~~~~~~~~~~~~~~~~~~~~~~~

- Deprecation of Google finance daily reader.  Google retired the remaining financial data end point in June 2018.  It is not possible to reliably retrieve historical price data without this endpoint. The Google daily reader will raise an `ImmediateDeprecationError` when called.
- Deprecation of Morningstar daily reader. Morningstar ended support for the historical price data endpoint in July 2018. It is not possible to retrieve historical price data without this endpoint. The Morningstar daily reader will raise an `ImmediateDeprecationError` when called.
- When requesting multiple symbols from a DailyReader (ex: google, yahoo, IEX)
  a MultiIndex DataFrame is now returned.  Previously Panel or dict of DataFrames
  were returned. (:issue:`297`).


.. _whatsnew_070.bug_fixes:

Bug Fixes
~~~~~~~~~

- Added support for passing the API KEY to QuandlReader either directly or by
  setting the environmental variable QUANDL_API_KEY (:issue:`485`).
- Added support for optionally passing a custom base_url to the EnigmaReader  (:issue:`499`).
- Fix Yahoo! price data (:issue:`498`)
- Added back support for Yahoo! price, dividends, and splits data for stocks
  and currency pairs (:issue:`487`).
- Add `is_list_like` to compatibility layer to avoid failure on pandas >= 0.23 (:issue:`520`)
- Fixed Yahoo! time offset (:issue:`487`).
- Fix Yahoo! quote reader (:issue: `540`)
- Remove import of deprecated `tm.get_data_path` (:issue: `566`)
<<<<<<< HEAD
- Allow full usage of stooq url parameters
=======
- Removed unused requests-file and requests-ftp dependencies
>>>>>>> 8eb5655f
<|MERGE_RESOLUTION|>--- conflicted
+++ resolved
@@ -74,8 +74,5 @@
 - Fixed Yahoo! time offset (:issue:`487`).
 - Fix Yahoo! quote reader (:issue: `540`)
 - Remove import of deprecated `tm.get_data_path` (:issue: `566`)
-<<<<<<< HEAD
 - Allow full usage of stooq url parameters
-=======
-- Removed unused requests-file and requests-ftp dependencies
->>>>>>> 8eb5655f
+- Removed unused requests-file and requests-ftp dependencies