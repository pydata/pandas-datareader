--- conflicted
+++ resolved
@@ -57,13 +57,8 @@
         """Return a list of API URLs per symbol"""
 
         if not self.__engines or not self.__markets:
-<<<<<<< HEAD
-            raise Exception("Accesing url property accessed before "
-                "invocation of read() or _get_metadata() methods")
-=======
             raise Exception("Accesing url property before invocation "
                 "of read() or _get_metadata() methods")
->>>>>>> c14c8055
 
         return [self.__url_data.format(
                     engine=self.__engines[s],
@@ -174,11 +169,7 @@
             return dfs[0]
 
     def _read_url_as_String(self, url, params=None):
-<<<<<<< HEAD
-        """ Open an url (and retry) """
-=======
         """Open an url (and retry)"""
->>>>>>> c14c8055
 
         response = self._get_response(url, params=params)
         text = self._sanitize_response(response)
@@ -191,11 +182,7 @@
         return text
 
     def _read_lines(self, input):
-<<<<<<< HEAD
-        """ Return a pandas DataFrame from input """
-=======
         """Return a pandas DataFrame from input"""
->>>>>>> c14c8055
 
         rs = pd.read_csv(input, index_col='TRADEDATE', parse_dates=True, sep=';',
                       na_values=('-', 'null'))
