--- conflicted
+++ resolved
@@ -1,23 +1,13 @@
 from ._version import get_versions
 from .data import (DataReader, Options, get_components_yahoo,
                    get_dailysummary_iex, get_data_enigma, get_data_famafrench,
-<<<<<<< HEAD
-                   get_data_fred, get_data_google, get_data_moex,
-                   get_data_morningstar, get_data_quandl, get_data_stooq,
-                   get_data_yahoo, get_data_yahoo_actions, get_iex_book,
-                   get_iex_symbols, get_last_iex, get_markets_iex,
-                   get_nasdaq_symbols,
-                   get_quote_google, get_quote_yahoo, get_recent_iex,
-                   get_records_iex, get_summary_iex, get_tops_iex,
-                   get_data_tiingo, get_iex_data_tiingo, get_data_alphavantage)
-=======
                    get_data_fred, get_data_moex, get_data_quandl,
                    get_data_stooq, get_data_yahoo, get_data_yahoo_actions,
                    get_iex_book, get_iex_symbols, get_last_iex,
                    get_markets_iex, get_nasdaq_symbols, get_quote_yahoo,
                    get_recent_iex, get_records_iex, get_summary_iex,
-                   get_tops_iex, get_data_tiingo, get_data_alphavantage)
->>>>>>> c714918a
+                   get_tops_iex, get_data_tiingo, get_iex_data_tiingo, 
+                   get_data_alphavantage)
 
 __version__ = get_versions()['version']
 del get_versions
