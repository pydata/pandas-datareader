--- conflicted
+++ resolved
@@ -29,19 +29,7 @@
         if self._show == "labels":
 
             def show_func(x):
-<<<<<<< HEAD
-                return x[x.find(':')+1:]
 
-        elif self._show == "codes":
-
-            def show_func(x):
-                return x[:x.find(':')]
-
-        for entry in results:
-            series = pd.DataFrame(entry["data"])[["dates", "values"]].set_index("dates")
-            head = entry["additional_metadata"]
-
-=======
                 return x.split(":")[1]
 
         elif self._show == "codes":
@@ -53,24 +41,20 @@
             series = pd.DataFrame(entry["data"])[["dates", "values"]].set_index("dates")
 
             head = entry["additional_metadata"]
->>>>>>> e452bf8e
+
             if head != "":  # this additional metadata is not blank
                 series.columns = pd.MultiIndex.from_tuples(
                     [[show_func(x) for x in head.values()]],
                     names=[show_func(x) for x in head.keys()],
                 )
-<<<<<<< HEAD
+
             else:
                 series.rename(
                         columns={"values": entry['ticker']}, inplace=True)
 
             if not df.empty:
                 df = df.merge(series, how="outer", left_index=True, right_index=True)
-=======
 
-            if not df.empty:
-                df = df.join(series, how="outer")
->>>>>>> e452bf8e
             else:
                 df = series
         if df.shape[0] > 0:
