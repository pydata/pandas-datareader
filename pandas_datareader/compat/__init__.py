from distutils.version import LooseVersion
from functools import reduce
from io import StringIO
from urllib.error import HTTPError

import pandas as pd
from pandas.api.types import is_list_like, is_number
import pandas.io.common as com
from pandas.testing import assert_frame_equal

PANDAS_VERSION = LooseVersion(pd.__version__)

<<<<<<< HEAD
PANDAS_0190 = (PANDAS_VERSION >= LooseVersion('0.19.0'))
PANDAS_0200 = (PANDAS_VERSION >= LooseVersion('0.20.0'))
PANDAS_0210 = (PANDAS_VERSION >= LooseVersion('0.21.0'))
PANDAS_0230 = (PANDAS_VERSION >= LooseVersion('0.23.0'))

if PANDAS_0190:
    from pandas.api.types import is_number
    from pandas.util.testing import assert_frame_equal
else:
    from pandas.core.common import is_number
    from pandas.testing import assert_frame_equal

if PANDAS_0200:
    # from pandas.util.testing import assert_raises_regex

    def get_filepath_or_buffer(filepath_or_buffer, encoding=None,
                               compression=None):
=======
PANDAS_0210 = PANDAS_VERSION >= LooseVersion("0.21.0")
PANDAS_0220 = PANDAS_VERSION >= LooseVersion("0.22.0")
PANDAS_0230 = PANDAS_VERSION >= LooseVersion("0.23.0")
>>>>>>> e452bf8e


__all__ = [
    "HTTPError",
    "StringIO",
    "PANDAS_0210",
    "PANDAS_0220",
    "PANDAS_0230",
    "get_filepath_or_buffer",
    "str_to_bytes",
    "string_types",
    "assert_frame_equal",
    "is_list_like",
    "is_number",
    "lmap",
    "lrange",
    "concat",
    "reduce",
]


def get_filepath_or_buffer(filepath_or_buffer, encoding=None, compression=None):

    # Dictionaries are no longer considered valid inputs
    # for "get_filepath_or_buffer" starting in pandas >= 0.20.0
    if isinstance(filepath_or_buffer, dict):
        return filepath_or_buffer, encoding, compression

    return com.get_filepath_or_buffer(
        filepath_or_buffer, encoding=encoding, compression=None
    )


string_types = (str,)
binary_type = bytes


def str_to_bytes(s, encoding=None):
    return s.encode(encoding or "ascii")


def bytes_to_str(b, encoding=None):
    return b.decode(encoding or "utf-8")


def lmap(*args, **kwargs):
    return list(map(*args, **kwargs))


def lrange(*args, **kwargs):
    return list(range(*args, **kwargs))


def concat(*args, **kwargs):
    """
    Shim to wokr around sort keyword
    """
    if not PANDAS_0230 and "sort" in kwargs:
        del kwargs["sort"]
    return pd.concat(*args, **kwargs)<|MERGE_RESOLUTION|>--- conflicted
+++ resolved
@@ -10,30 +10,9 @@
 
 PANDAS_VERSION = LooseVersion(pd.__version__)
 
-<<<<<<< HEAD
-PANDAS_0190 = (PANDAS_VERSION >= LooseVersion('0.19.0'))
-PANDAS_0200 = (PANDAS_VERSION >= LooseVersion('0.20.0'))
-PANDAS_0210 = (PANDAS_VERSION >= LooseVersion('0.21.0'))
-PANDAS_0230 = (PANDAS_VERSION >= LooseVersion('0.23.0'))
-
-if PANDAS_0190:
-    from pandas.api.types import is_number
-    from pandas.util.testing import assert_frame_equal
-else:
-    from pandas.core.common import is_number
-    from pandas.testing import assert_frame_equal
-
-if PANDAS_0200:
-    # from pandas.util.testing import assert_raises_regex
-
-    def get_filepath_or_buffer(filepath_or_buffer, encoding=None,
-                               compression=None):
-=======
 PANDAS_0210 = PANDAS_VERSION >= LooseVersion("0.21.0")
 PANDAS_0220 = PANDAS_VERSION >= LooseVersion("0.22.0")
 PANDAS_0230 = PANDAS_VERSION >= LooseVersion("0.23.0")
->>>>>>> e452bf8e
-
 
 __all__ = [
     "HTTPError",
